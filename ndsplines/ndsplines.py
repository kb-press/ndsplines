import numpy as np
import operator
from scipy._lib.six import string_types
from scipy.linalg import (get_lapack_funcs, LinAlgError,
                          cholesky_banded, cho_solve_banded)
from scipy.interpolate._bsplines import (_as_float_array, _bspl as _sci_bspl, 
    prod,)

from ndsplines import _npy_bspl

__all__ = ['pinned', 'clamped', 'notaknot', 'BSplineNDInterpolator',
           'make_interp_spline', 'make_lsq_spline',]



"""
TODOs:


create wrapper with callback to allow for creating anti-derivative splines, etc
(use 1D operations that can be iterated over )


make sure these can be pickled (maybe store knots, coeffs, orders, etc to matfile?


"""
clamped = np.array([1,0.0])
pinned = np.array([2,0.0])
notaknot = np.array([0,0.0])



class BSplineNDInterpolator(object):
    """
    Parameters
    ----------
    knots : list of ndarrays,
        shapes=[n_1+orders[i-1]+1, ..., n_xdim+orders[-1]+1], dtype=np.float_
    coefficients : ndarray, shape=(ydim, n_1, n_2, ..., n_xdim), dtype=np.float_
    orders : ndarray, shape=(xdim,), dtype=np.int_
    periodic : ndarray, shape=(xdim,), dtype=np.bool_
    extrapolate : ndarray, shape=(xdim,2), dtype=np.bool_
    """

    impl = _npy_bspl

    def __init__(self, knots, coefficients, orders, periodic=False, extrapolate=True):
        self.knots = knots
        self.coefficients = coefficients
        self.xdim = len(knots) # dimension of knots
        self.nis = np.array([len(knot) for knot in knots])
        self.ydim = coefficients.shape[0] # dimension of coefficeints
        self.orders = np.broadcast_to(orders, (self.xdim,))
        self.periodic = np.broadcast_to(periodic, (self.xdim,))
        self.extrapolate = np.broadcast_to(extrapolate, (self.xdim,2))

        self.coefficient_op = [0,] + list(i for i in range(2,self.xdim+2)) + [1,]
        self.u_ops = [[1, i+2] for i in range(self.xdim)]
        self.output_op = [0,1]

        self.coefficient_selector_base = np.meshgrid(*[np.arange(order+1) for order in self.orders], indexing='ij')
        self.coefficient_shape_base = (self.xdim,)+tuple(self.orders+1)

        self.current_max_num_points = 0
        self.allocate_workspace_arrays(1)

        self.u_arg = [subarg for arg in zip(self.basis_workspace, self.u_ops) for subarg in arg]

    def compute_basis_coefficient_selector(self, x, nus=0):
        """
        Parameters
        ----------
        x : ndarray, shape=(self.xdim, s) dtype=np.float_
        nus : int or ndarray, shape=(self.xdim,) dtype=np.int_
        """
        num_points = x.shape[-1]

        if not isinstance(nus, np.ndarray):
            nu = nus

        for i in range(self.xdim):
            t = self.knots[i]
            k = self.orders[i]
            if isinstance(nus, np.ndarray):
                nu = nus[i]
            if self.periodic[i]:
                n = t.size - k - 1
                x[i,:] = t[k] + (x[i,:] - t[k]) % (t[n] - t[k])
                extrapolate_flag = False
            else:
                if not self.extrapolate[i,0]:
                    lt_sel = x[i,:] < t[k]
                    x[i,lt_sel] = t[k]
                if not self.extrapolate[i,1]:
                    gte_sel = t[-k-1] < x[i,:]
                    x[i,gte_sel] = t[-k-1]
                extrapolate_flag = True


            self.impl.evaluate_spline(t, k, x[i,:], nu, extrapolate_flag, self.interval_workspace[i], self.basis_workspace[i],)
            np.add(
                self.coefficient_selector_base[i][..., None],
                self.interval_workspace[i][:num_points], 
                out=self.coefficient_selector[i, ..., :num_points])

            self.u_arg[2*i] = self.basis_workspace[i][:num_points, :self.orders[i]+1]

    def allocate_workspace_arrays(self, num_points):
        if self.current_max_num_points < num_points:
            self.current_max_num_points = num_points
            self.basis_workspace = np.empty((
                self.xdim, 
                self.current_max_num_points,
                2*np.max(self.orders)+3
            ), dtype=np.float_)
<<<<<<< HEAD
            self.interval_workspace = np.empty((self.xdim, self.current_max_num_points, ), dtype=np.intc)
            self.coefficient_selector = np.empty(self.coefficient_shape_base + (self.current_max_num_points,), dtype=np.intc)
=======
            self.interval_workspace = np.empty((self.ndim, self.current_max_num_points, ), dtype=np.intc)
            self.coefficient_selector = np.empty(self.coefficient_shape_base + (self.current_max_num_points,), dtype=np.intc) 
>>>>>>> e2b879d9

    def __call__(self, x, nus=0):
        """
        Parameters
        ----------
        x : ndarray, shape=(self.xdim, ...) dtype=np.float_
            Point(s) to evaluate spline on. Output will be (self.ydim,...)
        nus : ndarray, broadcastable to shape=(self.xdim,) dtype=np.int_
            Order of derivative(s) for each dimension to evaluate
            
        """
        if not isinstance(x, np.ndarray):
            x = np.array(x)
        x_shape, x_ndim = x.shape, x.ndim
        x = np.ascontiguousarray(x.reshape((self.xdim, -1)), dtype=np.float_)
        num_points = x.shape[-1]

        if isinstance(nus, np.ndarray):
            if nus.ndim != 1 or nus.size != self.xdim:
                raise ValueError("nus is wrong shape")

        self.allocate_workspace_arrays(x.shape[-1])
        self.compute_basis_coefficient_selector(x, nus)        
        coefficient_selector = (slice(None),) + tuple(self.coefficient_selector[..., :num_points])

        y_out = np.einsum(self.coefficients[coefficient_selector], self.coefficient_op, 
            *self.u_arg, 
            self.output_op)
        if (x_ndim > 1) and ((self.xdim > 1) or (size[0] != self.xdim)):
            y_out = y_out.reshape((self.ydim,) + x_shape[1:])
        return y_out

def make_lsq_spline(x, y, knots, orders, w=None, check_finite=True):
    """
    Construct an interpolating B-spline.

    Parameters
    ----------
    x : array_like, shape (xdim, num_points)
        Abscissas.
    y : array_like, shape (ydim, num_points)
        Ordinates.
    knots : iterable of array_like, shape (n_1 + orders[0] + 1,), ... (n_xdim, + orders[-1] + 1)
        Knots and data points must satisfy Schoenberg-Whitney conditions.
    orders : ndarray, shape=(xdim,), dtype=np.int_
    w : array_like, shape (num_points,), optional
        Weights for spline fitting. Must be positive. If ``None``,
        then weights are all equal.
        Default is ``None``.

    Notes
    -----
    I construct the observation matrix A, so that A@c = y
    I am not being particularly careful about structure, sparcity, etc. because 
    I am assuming a small number of knots relative to the number of data points 
    and sufficient speed from the numpy linear algebra library (i.e., MKL) to
    make it unnoticeable.


    """
    xdim = x.shape[0]
    ydim = y.shape[0]
    num_points = x.shape[1]
    assert x.shape[1] == y.shape[1]
    assert x.ndim == 2
    assert y.ndim == 2

    # TODO: do appropriate shape checks, etc.
    # TODO: check knot shape and order

    knot_shapes = tuple(knot.size - order - 1 for knot, order in zip(knots, orders))
    
    temp_spline = BSplineNDInterpolator(knots, np.empty(ydim), orders)
    temp_spline.allocate_workspace_arrays(num_points)
    temp_spline.compute_basis_coefficient_selector(x)

    observation_tensor_values = np.einsum(*temp_spline.u_arg, temp_spline.coefficient_op[1:-1] + [1,])
    observation_tensor = np.zeros((num_points,) + knot_shapes)
    observation_tensor[(np.arange(num_points),) + tuple(temp_spline.coefficient_selector[..., :num_points])] = observation_tensor_values

    observation_matrix = observation_tensor.reshape((num_points, -1))

    # TODO: implemnet weighting matrix, which I think is just matrix multiply by diag(w) on left for both observation matrix and output.

<<<<<<< HEAD
    lsq_coefficients, lsq_residuals, rank, singular_values = np.linalg.lstsq(observation_matrix, y.T)
    temp_spline.coefficients = lsq_coefficients.T.reshape((ydim,) + knot_shapes )
=======
    lsq_coefficients, lsq_residuals, rank, singular_values = np.linalg.lstsq(observation_matrix, y.T, rcond=None)
    temp_spline.coefficients = lsq_coefficients.T.reshape((mdim,) + knot_shapes )
>>>>>>> e2b879d9

    # TODO: I think people will want this matrix, is there a better way to give this to a user?
    temp_spline.observation_matrix = observation_matrix
    return temp_spline

def _not_a_knot(x, k, left=True, right=True):
    if k==0: # special case for k = 0, only apply to right
        left = False
    if k % 2 == 0: # use greville sights if even
        t = (x[1:] + x[:-1])/2.
    else:
        t = x
    if left:
        t = np.r_[(x[0],)*(k+1), t[(k -1) //2 +1:]]
    if right:
        t = np.r_[t[:-((k-1)//2) -1 or None], (x[-1],)*(k+1)]
    return t

def _augknt(x, k, left=True, right=True):
    t = x
    if left:
        t = np.r_[(t[0],)*k, t]
    if right:
        t = np.r_[t, (t[-1],)*k]
    return t



def make_interp_spline(x, y, bcs=0, orders=3):
    """
    Construct an interpolating B-spline.

    Parameters
    ----------
    x : array_like broadcastable to (xdim, n_1, n_2, ..., n_xdim) or arguments to np.meshgrid to construct same
        Abscissas. 
    y : array_like, 
        Ordinates. shape (ydim, n_1, n_2, ..., n_xdim)
    bcs : (list of) 2-tuples or None
        2-tuple defines for each side a 2-tuple of (deriv_spec, spec_value)
        Use deriv_spec == 0 for not-a-knot boundary condition
        For k=0, both spec_values = 0 implements nearest-neighbor,
        a single side with spec_value = 0 uses zero-order-hold from that direction
        For k>0, k even, can only apply not-a-knot BC to both sides or to neither.
        In this case, not-a-knot uses Greville sites for knot locations.
    orders : ndarray, shape=(xdim,), dtype=np.intc
        Degree of interpolant for each axis (or broadcastable)
    periodic : ndarray, shape=(xdim,), dtype=np.bool_
    extrapolate : ndarray, shape=(xdim,), dtype=np.bool_

    Notes
    -----
    Special case boundary condition - for k=0, 
    """
    if isinstance(x, np.ndarray): # mesh
        if x.ndim == 1:
            xdim = 1
            x = x[None,...]
        else:
            xdim = x.ndim - 1

    elif not isinstance(x, str) and len(x): # vectors, or try
        xdim = len(x)
        x = np.meshgrid(x, indexing='ij')
        
    else:
        raise ValueError("Don't know how to interpret x")
    
    if y.ndim == xdim:
        # how can you tell if y needs a [None, ...] or [...] ?
        # same question as to whether xdim is y.ndim or y.ndim-1
        # I think this is the right answer. 
        y = y[None, ...]
    elif y.ndim == xdim+1:
        pass
    else:
        raise ValueError("incompatible dimension size")
    ydim = y.shape[0]
    # generally, x.shape = (xdim, n1, n2, ..., n_xdim)
    # and y.sahpe = (ydim, n1, n2, ..., n_xdim)
    orders = np.broadcast_to(orders, (xdim,))

    bcs = np.broadcast_to(bcs, (xdim,2,2))
    deriv_specs = np.asarray((bcs[:,:,0]>0),dtype=np.int)
    nak_spec = np.asarray((bcs[:,:,0]<=0),dtype=np.bool)

    knots = []
    coefficients = np.pad(y, np.r_[np.c_[0,0], deriv_specs], 'constant')

    axis=0
    check_finite=True

    for i in np.arange(xdim)+1:
        all_other_ax_shape = np.asarray(np.r_[coefficients.shape[1:i],
            y.shape[i+1:]], dtype=np.int)
        x_line_sel = ((i-1,) + (0,)*(i-1) + (slice(None,None),) +
            (0,)*(xdim-i))
        x_slice = x[x_line_sel]
        k = orders[i-1]

        left_nak, right_nak = nak_spec[i-1, :]
        both_nak = left_nak and right_nak

        # Here : deriv_l, r = [(nu, value), ...]
        deriv_l_ords, deriv_r_ords = bcs[i-1, :, 0].astype(np.int_)

        x_slice = _as_float_array(x_slice, check_finite)
        # should there be a general check for k <= deriv_spec ?
        y_deriv_spec_slice = slice(deriv_specs[i-1,0],-deriv_specs[i-1,1] or None)
        swapped_view = np.swapaxes(coefficients, 0, i)
        y_swapped_view = swapped_view[y_deriv_spec_slice, ...]
        y_swapped_view_shape = y_swapped_view.shape
        y_lines = _as_float_array(y_swapped_view.reshape(x_slice.shape + (-1,)), check_finite)

        """
        for idx in np.ndindex(*all_other_ax_shape):
            offset_axes_remaining_sel = (tuple(idx[i-1:] + 
                deriv_specs[i:,0]))
            y_line_sel = ((Ellipsis,) + idx[:i-1] + 
                (slice(deriv_specs[i-1,0],-deriv_specs[i-1,1] or None),) +
                offset_axes_remaining_sel)
            coeff_line_sel = ((Ellipsis,) + idx[:i-1] + (slice(None,None),)
                + offset_axes_remaining_sel)
        # """

        if k == 0:
            # all derivatives are fully defined, can only set 0-th derivative,
            # special case for nearest-neighbor, causal/anti-causal zero-order
            # hold
            if not both_nak:
                raise ValueError("Too much info for k=0: t and bc_type can only "
                                 "be notaknot.")

            left_zero, right_zero = (bcs[i-1, :, 1]==0)

            if left_zero and right_zero:
                t = np.r_[x_slice[0], (x_slice[:-1] + x_slice[1:])/2., x_slice[-1]]
            elif not left_zero and right_zero:
                t = np.r_[x_slice, x_slice[-1]]
            elif left_zero and not right_zero:
                t = np.r_[x_slice[0], x_slice]
            else:
                raise ValueError("Set deriv_spec = 0, with up to one side = -1 for k=0")


            knots.append(t)
            # coefficients don't change
            continue

        if k == 1:
            # all derivatives are fully defined, can only set 0-th derivative,
            # aka not-a-knot boundary conditions to both sides
            if not both_nak:
                raise ValueError("Too much info for k=1: bc_type can only be notaknot.")

            t = _not_a_knot(x_slice, k)
            knots.append(t)
            # coefficients don't change
            continue

        if k%2 == 0:
            if left_nak != right_nak:
                raise ValueError("For k>0, k even, can set both sides or neither side to notaknot")

        t = _not_a_knot(x_slice, k, left_nak, right_nak)
        t = _augknt(t, k, not left_nak, not right_nak)

        t = _as_float_array(t, check_finite)
        knots.append(t)

    
        if left_nak:
            deriv_l_ords = np.array([])
            deriv_l_vals = np.array([])
            nleft = 0
        else:
            deriv_l_ords = np.array([bcs[i-1, 0, 0]], dtype=np.int_)
            deriv_l_vals = np.broadcast_to(bcs[i-1, 0, 1], ydim)
            nleft = 1

        if right_nak:
            deriv_r_ords = np.array([])
            deriv_r_vals = np.array([])
            nright = 0
        else:
            deriv_r_ords = np.array([bcs[i-1, 1, 0]], dtype=np.int_)
            deriv_r_vals = np.broadcast_to(bcs[i-1, 1, 1], ydim)
            nright = 1

        # have `n` conditions for `nt` coefficients; need nt-n derivatives
        n = x_slice.size
        nt = t.size - k - 1
        
        # this also catches if deriv_spec > k-1, possibly?
        if np.clip(nt - n, 0, np.inf).astype(int) != nleft + nright:
            raise ValueError("The number of derivatives at boundaries does not "
                             "match: expected %s, got %s+%s" % (nt-n, nleft, nright))

        # set up the LHS: the collocation matrix + derivatives at boundaries
        kl = ku = k
        ab = np.zeros((2*kl + ku + 1, nt), dtype=np.float_, order='F')
        _sci_bspl._colloc(x_slice, t, k, ab, offset=nleft)
        if nleft > 0:
            _sci_bspl._handle_lhs_derivatives(t, k, x_slice[0], ab, kl, ku, deriv_l_ords)
        if nright > 0:
            _sci_bspl._handle_lhs_derivatives(t, k, x_slice[-1], ab, kl, ku, deriv_r_ords,
                                    offset=nt-nright)

        if x_slice.ndim != 1 or np.any(x_slice[1:] <= x_slice[:-1]):
            raise ValueError("Expect x_slice to be a 1-D sorted array_like.")
        if k < 0:
            raise ValueError("Expect non-negative k.")
        if t.ndim != 1 or np.any(t[1:] < t[:-1]):
            raise ValueError("Expect t to be a 1-D sorted array_like.")
        if t.size < x_slice.size + k + 1:
            raise ValueError('Got %d knots, need at least %d.' %
                             (t.size, x_slice.size + k + 1))
        if (x_slice[0] < t[k]) or (x_slice[-1] > t[-k]):
            raise ValueError('Out of bounds w/ x_slice = %s.' % x_slice)

        k = operator.index(k)

        if x_slice.size != y_lines.shape[0]:
            raise ValueError('x_slice and y_lines are incompatible.')

        # set up the RHS: values to interpolate (+ derivative values, if any)
        extradim = y_lines.shape[1]
        rhs = np.empty((nt, extradim), dtype=y_lines.dtype)
        if nleft > 0:
            rhs[:nleft] = deriv_l_vals.reshape(-1, extradim)
        rhs[nleft:nt - nright] = y_lines.reshape(-1, extradim)
        if nright > 0:
            rhs[nt - nright:] = deriv_r_vals.reshape(-1, extradim)

        # solve Ab @ x_slice = rhs; this is the relevant part of linalg.solve_banded
        if check_finite:
            ab, rhs = map(np.asarray_chkfinite, (ab, rhs))
        gbsv, = get_lapack_funcs(('gbsv',), (ab, rhs))

        lu, piv, c, info = gbsv(kl, ku, ab, rhs,
                overwrite_ab=True, overwrite_b=True)

        if info > 0:
            raise LinAlgError("Collocation matix is singular.")
        elif info < 0:
            raise ValueError('illegal value in %d-th argument of internal gbsv' % -info)

        swapped_view[...] = c.reshape((-1,) +  y_swapped_view_shape[1:])
            


    return BSplineNDInterpolator(knots, coefficients, orders,)<|MERGE_RESOLUTION|>--- conflicted
+++ resolved
@@ -114,13 +114,8 @@
                 self.current_max_num_points,
                 2*np.max(self.orders)+3
             ), dtype=np.float_)
-<<<<<<< HEAD
             self.interval_workspace = np.empty((self.xdim, self.current_max_num_points, ), dtype=np.intc)
             self.coefficient_selector = np.empty(self.coefficient_shape_base + (self.current_max_num_points,), dtype=np.intc)
-=======
-            self.interval_workspace = np.empty((self.ndim, self.current_max_num_points, ), dtype=np.intc)
-            self.coefficient_selector = np.empty(self.coefficient_shape_base + (self.current_max_num_points,), dtype=np.intc) 
->>>>>>> e2b879d9
 
     def __call__(self, x, nus=0):
         """
@@ -205,13 +200,8 @@
 
     # TODO: implemnet weighting matrix, which I think is just matrix multiply by diag(w) on left for both observation matrix and output.
 
-<<<<<<< HEAD
-    lsq_coefficients, lsq_residuals, rank, singular_values = np.linalg.lstsq(observation_matrix, y.T)
+    lsq_coefficients, lsq_residuals, rank, singular_values = np.linalg.lstsq(observation_matrix, y.T, rcond=None)
     temp_spline.coefficients = lsq_coefficients.T.reshape((ydim,) + knot_shapes )
-=======
-    lsq_coefficients, lsq_residuals, rank, singular_values = np.linalg.lstsq(observation_matrix, y.T, rcond=None)
-    temp_spline.coefficients = lsq_coefficients.T.reshape((mdim,) + knot_shapes )
->>>>>>> e2b879d9
 
     # TODO: I think people will want this matrix, is there a better way to give this to a user?
     temp_spline.observation_matrix = observation_matrix
