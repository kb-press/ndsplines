--- conflicted
+++ resolved
@@ -8,16 +8,9 @@
 
 from ndsplines import _npy_bspl
 
-<<<<<<< HEAD
-__all__ = ['pinned', 'clamped', 'extrap', 'periodic', 'BSplineNDInterpolator',
-           'make_interp_spline', 'make_lsq_spline', 
+__all__ = ['pinned', 'clamped', 'notaknot', 'BSplineNDInterpolator',
+           'make_interp_spline', 'make_lsq_spline',
            'make_interp_spline_from_tidy']
-=======
-__all__ = ['pinned', 'clamped', 'notaknot', 'BSplineNDInterpolator',
-           'make_interp_spline', 'make_lsq_spline',]
-
->>>>>>> ac134deb
-
 
 """
 TODOs:
@@ -440,19 +433,50 @@
                 offset_axes_remaining_sel)
             coeff_line_sel = ((Ellipsis,) + idx[:i-1] + (slice(None,None),)
                 + offset_axes_remaining_sel)
-<<<<<<< HEAD
-            line_spline = interpolate.make_interp_spline(xp,
-                coefficients[y_line_sel].T,
-                k = order,
-                bc_type=(bc_map[(bcs[i-1,0])],
-                         bc_map[(bcs[i-1,1])]),
-
-            )
-            coefficients[coeff_line_sel] = line_spline.c.T
-        knots.append(line_spline.t)
-    return BSplineNDInterpolator(knots, coefficients, orders, 
-        np.all(bcs==periodic, axis=1),
-        (bcs >= 0))
+            y_slice = coefficients[y_line_sel].T
+
+            # special-case k=0 right away
+            if k == 0:
+                c = np.asarray(y_slice)
+
+            # special-case k=1 (e.g., Lyche and Morken, Eq.(2.16))
+            elif k == 1:
+                c = np.asarray(y_slice)
+
+            else:
+                y_slice = _as_float_array(y_slice, check_finite)
+                k = operator.index(k)
+
+                if x_slice.size != y_slice.shape[0]:
+                    raise ValueError('x_slice and y_slice are incompatible.')
+
+                # set up the RHS: values to interpolate (+ derivative values, if any)
+                extradim = prod(y_slice.shape[1:])
+                rhs = np.empty((nt, extradim), dtype=y_slice.dtype)
+                if nleft > 0:
+                    rhs[:nleft] = deriv_l_vals.reshape(-1, extradim)
+                rhs[nleft:nt - nright] = y_slice.reshape(-1, extradim)
+                if nright > 0:
+                    rhs[nt - nright:] = deriv_r_vals.reshape(-1, extradim)
+
+                # solve Ab @ x_slice = rhs; this is the relevant part of linalg.solve_banded
+                if check_finite:
+                    ab, rhs = map(np.asarray_chkfinite, (ab, rhs))
+                gbsv, = get_lapack_funcs(('gbsv',), (ab, rhs))
+                lu, piv, c, info = gbsv(kl, ku, ab, rhs,
+                        overwrite_ab=False, overwrite_b=True)
+
+                if info > 0:
+                    raise LinAlgError("Collocation matix is singular.")
+                elif info < 0:
+                    raise ValueError('illegal value in %d-th argument of internal gbsv' % -info)
+
+                c = np.ascontiguousarray(c.reshape((nt,) + y_slice.shape[1:]))
+
+            coefficients[coeff_line_sel] = c.T
+    if squeeze:
+        coefficients =coefficients[0, ...]
+    return BSplineNDInterpolator(knots, coefficients, orders,)
 
 
 try:
@@ -507,51 +531,4 @@
 
     xdata = meshgrid_data[input_vars, ...]
     ydata = meshgrid_data[output_vars, ...]
-    return make_interp_spline(xdata, ydata, bcs, orders)
-=======
-
-            y_slice = coefficients[y_line_sel].T
-
-            # special-case k=0 right away
-            if k == 0:
-                c = np.asarray(y_slice)
-
-            # special-case k=1 (e.g., Lyche and Morken, Eq.(2.16))
-            elif k == 1:
-                c = np.asarray(y_slice)
-
-            else:
-                y_slice = _as_float_array(y_slice, check_finite)
-                k = operator.index(k)
-
-                if x_slice.size != y_slice.shape[0]:
-                    raise ValueError('x_slice and y_slice are incompatible.')
-
-                # set up the RHS: values to interpolate (+ derivative values, if any)
-                extradim = prod(y_slice.shape[1:])
-                rhs = np.empty((nt, extradim), dtype=y_slice.dtype)
-                if nleft > 0:
-                    rhs[:nleft] = deriv_l_vals.reshape(-1, extradim)
-                rhs[nleft:nt - nright] = y_slice.reshape(-1, extradim)
-                if nright > 0:
-                    rhs[nt - nright:] = deriv_r_vals.reshape(-1, extradim)
-
-                # solve Ab @ x_slice = rhs; this is the relevant part of linalg.solve_banded
-                if check_finite:
-                    ab, rhs = map(np.asarray_chkfinite, (ab, rhs))
-                gbsv, = get_lapack_funcs(('gbsv',), (ab, rhs))
-                lu, piv, c, info = gbsv(kl, ku, ab, rhs,
-                        overwrite_ab=False, overwrite_b=True)
-
-                if info > 0:
-                    raise LinAlgError("Collocation matix is singular.")
-                elif info < 0:
-                    raise ValueError('illegal value in %d-th argument of internal gbsv' % -info)
-
-                c = np.ascontiguousarray(c.reshape((nt,) + y_slice.shape[1:]))
-
-            coefficients[coeff_line_sel] = c.T
-    if squeeze:
-        coefficients =coefficients[0, ...]
-    return BSplineNDInterpolator(knots, coefficients, orders,)
->>>>>>> ac134deb
+    return make_interp_spline(xdata, ydata, bcs, orders)