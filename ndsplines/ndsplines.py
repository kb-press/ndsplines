--- conflicted
+++ resolved
@@ -46,20 +46,11 @@
     impl = _npy_bspl
 
     def __init__(self, knots, coefficients, orders, periodic=False, extrapolate=True):
-<<<<<<< HEAD
-        """
-        Parameters
-        ----------
-        knots : list of ndarrays, 
-            shapes=[n_1+orders[i-1]+1, ..., n_ndim+orders[-1]+1], dtype=np.float_
-        coefficients : ndarray, shape=(mdim or None, n_1, n_2, ..., n_ndim), dtype=np.float_
-        orders : ndarray, shape=(ndim,), dtype=np.int_
-        periodic : ndarray, shape=(ndim,), dtype=np.bool_
-        extrapolate : ndarray, shape=(ndim,2), dtype=np.bool_
-            
-        """
         self.knots = knots
-        self.ndim = len(knots) # dimension of knots
+        self.nis = np.array([len(knot) for knot in knots])
+        self.xdim = len(knots) # dimension of knots
+
+        self.coefficients = coefficients
         if coefficients.ndim == self.ndim:
             self.mdim = 1
             self.squeeze = True
@@ -68,25 +59,15 @@
             self.mdim = coefficients.shape[0] # dimension of coefficeints
             self.coefficients = coefficients
             self.squeeze = False
-        self.orders = np.broadcast_to(orders, (self.ndim,))
-        self.periodic = np.broadcast_to(periodic, (self.ndim,))
-        self.extrapolate = np.broadcast_to(extrapolate, (self.ndim,2))
-
-        self.coefficient_op = [0,] + list(i for i in range(2,self.ndim+2)) + [1,]
-        self.u_ops = [[1, i+2] for i in range(self.ndim)]
-=======
-        self.knots = knots
-        self.coefficients = coefficients
-        self.xdim = len(knots) # dimension of knots
-        self.nis = np.array([len(knot) for knot in knots])
+
         self.ydim = coefficients.shape[0] # dimension of coefficeints
+        
         self.orders = np.broadcast_to(orders, (self.xdim,))
         self.periodic = np.broadcast_to(periodic, (self.xdim,))
         self.extrapolate = np.broadcast_to(extrapolate, (self.xdim,2))
 
         self.coefficient_op = [0,] + list(i for i in range(2,self.xdim+2)) + [1,]
         self.u_ops = [[1, i+2] for i in range(self.xdim)]
->>>>>>> bde482c2
         self.output_op = [0,1]
 
         self.coefficient_selector_base = np.meshgrid(*[np.arange(order+1) for order in self.orders], indexing='ij')
@@ -174,15 +155,12 @@
         y_out = np.einsum(self.coefficients[coefficient_selector], self.coefficient_op, 
             *self.u_arg, 
             self.output_op)
-<<<<<<< HEAD
+
         if (x_ndim > 1) and ((self.ndim > 1) or (size[0] != self.ndim)):
-            y_out = y_out.reshape((self.mdim,) + x_shape[1:])
+            y_out = y_out.reshape((self.ydim,) + x_shape[1:])
         if self.squeeze:
-            return y_out.squeeze()
-=======
-        if (x_ndim > 1) and ((self.xdim > 1) or (size[0] != self.xdim)):
-            y_out = y_out.reshape((self.ydim,) + x_shape[1:])
->>>>>>> bde482c2
+            return y_out.reshape(x_shape[1:])
+          
         return y_out
 
 def make_lsq_spline(x, y, knots, orders, w=None, check_finite=True):
@@ -303,23 +281,16 @@
         
     else:
         raise ValueError("Don't know how to interpret x")
-    
-<<<<<<< HEAD
+
     squeeze = False
-    if y.ndim == ndim:
-=======
     if y.ndim == xdim:
->>>>>>> bde482c2
+
         # how can you tell if y needs a [None, ...] or [...] ?
         # same question as to whether xdim is y.ndim or y.ndim-1
         # I think this is the right answer. 
         y = y[None, ...]
-<<<<<<< HEAD
         squeeze = True
-    elif y.ndim == ndim+1:
-=======
     elif y.ndim == xdim+1:
->>>>>>> bde482c2
         pass
     else:
         raise ValueError("incompatible dimension size")
@@ -464,23 +435,6 @@
                 offset_axes_remaining_sel)
             coeff_line_sel = ((Ellipsis,) + idx[:i-1] + (slice(None,None),)
                 + offset_axes_remaining_sel)
-<<<<<<< HEAD
-            line_spline = interpolate.make_interp_spline(xp,
-                coefficients[y_line_sel].T,
-                k = order,
-                bc_type=(bc_map[(bcs[i-1,0])],
-                         bc_map[(bcs[i-1,1])]),
-
-            )
-            coefficients[coeff_line_sel] = line_spline.c.T
-        knots.append(line_spline.t)
-
-    if squeeze:
-        coefficients = coefficients.squeeze()
-    return BSplineNDInterpolator(knots, coefficients, orders, 
-        np.all(bcs==periodic, axis=1),
-        (bcs %2)==0)
-=======
 
             y_slice = coefficients[y_line_sel].T
 
@@ -523,5 +477,4 @@
                 c = np.ascontiguousarray(c.reshape((nt,) + y_slice.shape[1:]))
 
             coefficients[coeff_line_sel] = c.T
-    return BSplineNDInterpolator(knots, coefficients, orders,)
->>>>>>> bde482c2
+    return BSplineNDInterpolator(knots, coefficients, orders,)