-r requirements.txt
matplotlib
sphinx
sphinx_gallery
<<<<<<< HEAD
numpydoc
=======
pytest
>>>>>>> eb254e6f
<|MERGE_RESOLUTION|>--- conflicted
+++ resolved
@@ -2,8 +2,4 @@
 matplotlib
 sphinx
 sphinx_gallery
-<<<<<<< HEAD
-numpydoc
-=======
-pytest
->>>>>>> eb254e6f
+pytest